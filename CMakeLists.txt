cmake_minimum_required(VERSION 3.20)
set(CMAKE_POLICY_DEFAULT_CMP0077 NEW)

project(dorado)

set(CMAKE_CXX_STANDARD 17)
set(CMAKE_CXX_EXTENSIONS OFF)
set(DORADO_3RD_PARTY ${CMAKE_CURRENT_SOURCE_DIR}/dorado/3rdparty)

include(cmake/DoradoVersion.cmake)
include(cmake/UpdateSubmodules.cmake)
include(cmake/DownloadAndExtract.cmake)

include(cmake/HDF5.cmake)
include(cmake/VbzPlugin.cmake)
include(cmake/Koi.cmake)
include(cmake/Pod5.cmake)
include(cmake/Torch.cmake)
include(cmake/OpenSSL.cmake)
include(cmake/Htslib.cmake)


if(DORADO_USING_OLD_CPP_ABI)
  # We need to force the use of the old ABI here, if we are building in an old ABI context, as otherwise elzip builds
  # with the libc++11 ABI and we can't link against it.
  add_compile_options(-D_GLIBCXX_USE_CXX11_ABI=0)
endif()

add_subdirectory(dorado/3rdparty/elzip)

<<<<<<< HEAD
add_subdirectory(dorado/3rdparty/edlib EXCLUDE_FROM_ALL)

enable_testing()
add_hdf_vbz_plugin()
=======
>>>>>>> 3202db8f
configure_file(dorado/Version.h.in dorado/Version.h)

if(WIN32)
  message(STATUS "toolset: ${CMAKE_GENERATOR_TOOLSET}")
  message(STATUS "platform: ${CMAKE_GENERATOR_PLATFORM}")
  message(STATUS "vs platform: ${CMAKE_VS_PLATFORM_NAME}")
endif()

if(DEFINED CUDA_TOOLKIT_ROOT_DIR)
  message(STATUS "CUDA toolkit dir is ${CUDA_TOOLKIT_ROOT_DIR}")
endif()

set(LIB_SOURCE_FILES
<<<<<<< HEAD
    dorado/cli/basecaller.cpp
    dorado/cli/duplex.cpp
    dorado/cli/download.cpp
    dorado/cli/benchmark.cpp
    dorado/cli/cli.h
    dorado/models.h
=======
>>>>>>> 3202db8f
    dorado/nn/CRFModel.h
    dorado/nn/CRFModel.cpp
    dorado/nn/ModelRunner.h
    dorado/nn/RemoraModel.cpp
    dorado/nn/RemoraModel.h
    dorado/read_pipeline/ReadPipeline.cpp
    dorado/read_pipeline/ReadPipeline.h
    dorado/read_pipeline/ScalerNode.cpp
    dorado/read_pipeline/ScalerNode.h
    dorado/read_pipeline/BasecallerNode.cpp
    dorado/read_pipeline/BasecallerNode.h
    dorado/read_pipeline/ModBaseCallerNode.cpp
    dorado/read_pipeline/ModBaseCallerNode.h
    dorado/read_pipeline/WriterNode.cpp
    dorado/read_pipeline/WriterNode.h
    dorado/data_loader/DataLoader.cpp
    dorado/data_loader/DataLoader.h
    dorado/decode/beam_search.cpp
    dorado/decode/fast_hash.cpp
    dorado/decode/fast_hash.h
    dorado/decode/beam_search.h
    dorado/decode/CPUDecoder.cpp
    dorado/decode/CPUDecoder.h
    dorado/modbase/remora_encoder.cpp
    dorado/modbase/remora_encoder.h
    dorado/modbase/remora_scaler.cpp
    dorado/modbase/remora_scaler.h
    dorado/modbase/remora_utils.cpp
    dorado/modbase/remora_utils.h
    dorado/utils/base_mod_utils.cpp
    dorado/utils/base_mod_utils.h
    dorado/utils/compat_utils.cpp
    dorado/utils/compat_utils.h
    dorado/utils/log_utils.h
    dorado/utils/log_utils.cpp
    dorado/utils/math_utils.h
    dorado/utils/module_utils.h
    dorado/utils/parameters.h
    dorado/utils/sequence_utils.cpp
    dorado/utils/sequence_utils.h
    dorado/utils/stitch.cpp
    dorado/utils/stitch.h
    dorado/utils/tensor_utils.cpp
    dorado/utils/tensor_utils.h
    dorado/utils/bam_utils.cpp
    dorado/read_pipeline/DuplexCallerNode.cpp
    dorado/read_pipeline/DuplexCallerNode.h
    dorado/utils/bam_utils.h
    dorado/utils/duplex_utils.h
    dorado/utils/duplex_utils.cpp)

if(APPLE)
    include(cmake/Metal.cmake)
    list(APPEND LIB_SOURCE_FILES
        dorado/nn/MetalCRFModel.h
        dorado/nn/MetalCRFModel.cpp
        dorado/utils/metal_utils.cpp
        dorado/utils/metal_utils.h
    )
else ()
    list(APPEND LIB_SOURCE_FILES
        dorado/decode/GPUDecoder.cpp
        dorado/decode/GPUDecoder.h
        dorado/nn/CudaCRFModel.h
        dorado/nn/CudaCRFModel.cpp
        dorado/utils/cuda_utils.cpp
        dorado/utils/cuda_utils.h
    )
endif()

add_library(dorado_lib ${LIB_SOURCE_FILES})

set_target_properties(dorado_lib
    PROPERTIES
    LIBRARY_OUTPUT_DIRECTORY "${CMAKE_BINARY_DIR}/lib"
    ARCHIVE_OUTPUT_DIRECTORY "${CMAKE_BINARY_DIR}/lib"
)

include_directories(${CMAKE_CURRENT_BINARY_DIR}/dorado
    ${HDF5_INCLUDE_DIRS}
    ${KOI_INCLUDE}
    ${POD5_INCLUDE}
    dorado/3rdparty/HighFive/include
    dorado/3rdparty/catch2
    dorado/3rdparty/argparse
    dorado/3rdparty/toml11
    dorado/3rdparty/cpp-httplib
    dorado/3rdparty/metal-cpp/metal-cpp
    dorado/3rdparty/metal-cpp/metal-cpp
    dorado/3rdparty/hdf_plugins/vbz_plugin
<<<<<<< HEAD
    dorado
    dorado/3rdparty/cxxpool/src
    dorado/3rdparty/htslib
=======
    dorado/3rdparty/cxxpool/src
    dorado/3rdparty/NVTX/c/include
    dorado
    dorado/3rdparty/spdlog/include
>>>>>>> 3202db8f
)

enable_testing()

if(NOT SKIP_HDF_PLUGINS)
  # Can skip this if we're consuming the lib from a parent project that already has hdf_plugins
  add_hdf_vbz_plugin()
endif()

target_link_libraries(dorado_lib
    ${APPLE_FWK_FOUNDATION}
    ${APPLE_FWK_QUARTZ_CORE}
    ${APPLE_FWK_METAL}
    ${IOKIT}
    ${HDF5_C_LIBRARIES}
    ${TORCH_LIBRARIES}
    ${POD5_LIBRARIES}
    ${KOI_LIBRARIES}
    htslib
    vbz_hdf_plugin
    OpenSSL::SSL
<<<<<<< HEAD
    elzip
    edlib
=======
>>>>>>> 3202db8f
)

if(APPLE)
    add_custom_target(metal-lib DEPENDS default.metallib)
    add_dependencies(dorado_lib metal-lib)
endif()

if(NOT DORADO_LIB_ONLY)
    if(NOT WIN32)
        # Set up RPATHs so we can find dependencies
        set(CMAKE_SKIP_RPATH FALSE)
        # Note: we don't need the relative lib dir if everything is in 
        if(APPLE)
            set(CMAKE_INSTALL_RPATH "@executable_path/;@executable_path/../lib")
        else()
            set(CMAKE_INSTALL_RPATH "$ORIGIN/../lib/;$ORIGIN")
        endif()
        set(CMAKE_BUILD_WITH_INSTALL_RPATH FALSE)
    endif()

    add_executable(dorado 
        dorado/main.cpp
        dorado/cli/basecaller.cpp
        dorado/cli/benchmark.cpp        
        dorado/cli/download.cpp
        dorado/cli/cli.h
        dorado/models.h
    )

    set_target_properties(dorado
        PROPERTIES
        RUNTIME_OUTPUT_DIRECTORY "${CMAKE_BINARY_DIR}/bin"
    )

    target_link_libraries(dorado elzip)
    target_link_libraries(dorado dorado_lib)

    if (DEFINED DORADO_INSTALL_PATH)
        set(CMAKE_INSTALL_PREFIX ${DORADO_INSTALL_PATH})
    else()
        set(CMAKE_INSTALL_PREFIX ${CMAKE_BINARY_DIR}/../dist)
    endif()

    install(TARGETS dorado RUNTIME)
endif()

if(CMAKE_SYSTEM_NAME STREQUAL "Linux")
    file(GLOB TORCH_DLLS "${TORCH_LIB}/lib/*.so*")
    install(FILES ${TORCH_DLLS} DESTINATION lib)
    if(DYNAMIC_HDF)
        file(GLOB HDF_DLLS "${HDF5_CXX_LIBRARY_DIRS}/*hdf5*.so*")
        install(FILES ${HDF_DLLS} DESTINATION lib)
    endif()
    file(GLOB SZ_DLLS "${HDF5_CXX_LIBRARY_DIRS}/libsz.so*")
    install(FILES ${SZ_DLLS} DESTINATION lib)
    file(GLOB AEC_DLLS "${HDF5_CXX_LIBRARY_DIRS}/libaec.so*")
    list(LENGTH AEC_DLLS AEC_DLL_LIST_LEN)
    if(AEC_DLL_LIST_LEN)
        install(FILES ${AEC_DLLS} DESTINATION lib)
    endif()

    # CUDA system DLLs we depend on:
    file(GLOB CUDART_DLLS "${CUDAToolkit_ROOT}/targets/x86_64-linux/lib/*cudart.so*")
    file(GLOB CUBLAS_DLLS "${CUDAToolkit_ROOT}/targets/x86_64-linux/lib/*cublas*.so*")
    file(GLOB NVTOOLS_DLLS "${CUDAToolkit_ROOT}/targets/x86_64-linux/lib/*nvToolsExt.so*")
    install(FILES ${CUDART_DLLS} DESTINATION lib)
    install(FILES ${CUBLAS_DLLS} DESTINATION lib)
    install(FILES ${NVTOOLS_DLLS} DESTINATION lib)

elseif(WIN32)
    file(GLOB TORCH_DLLS "${TORCH_LIB}/lib/*.dll")
    install(FILES ${TORCH_DLLS} DESTINATION bin)
elseif(APPLE)
    file(GLOB TORCH_DLLS "${TORCH_LIB}/lib/*.dylib")
    install(FILES ${TORCH_DLLS} DESTINATION lib)
endif()

add_subdirectory(tests)
if(APPLE)
    add_subdirectory(metal_tests)
endif()

if(NOT DORADO_LIB_ONLY)
    include(cmake/DoradoPackaging.cmake)
endif()<|MERGE_RESOLUTION|>--- conflicted
+++ resolved
@@ -28,13 +28,10 @@
 
 add_subdirectory(dorado/3rdparty/elzip)
 
-<<<<<<< HEAD
 add_subdirectory(dorado/3rdparty/edlib EXCLUDE_FROM_ALL)
 
 enable_testing()
-add_hdf_vbz_plugin()
-=======
->>>>>>> 3202db8f
+
 configure_file(dorado/Version.h.in dorado/Version.h)
 
 if(WIN32)
@@ -48,15 +45,12 @@
 endif()
 
 set(LIB_SOURCE_FILES
-<<<<<<< HEAD
     dorado/cli/basecaller.cpp
     dorado/cli/duplex.cpp
     dorado/cli/download.cpp
     dorado/cli/benchmark.cpp
     dorado/cli/cli.h
     dorado/models.h
-=======
->>>>>>> 3202db8f
     dorado/nn/CRFModel.h
     dorado/nn/CRFModel.cpp
     dorado/nn/ModelRunner.h
@@ -147,16 +141,11 @@
     dorado/3rdparty/metal-cpp/metal-cpp
     dorado/3rdparty/metal-cpp/metal-cpp
     dorado/3rdparty/hdf_plugins/vbz_plugin
-<<<<<<< HEAD
-    dorado
-    dorado/3rdparty/cxxpool/src
     dorado/3rdparty/htslib
-=======
     dorado/3rdparty/cxxpool/src
     dorado/3rdparty/NVTX/c/include
     dorado
     dorado/3rdparty/spdlog/include
->>>>>>> 3202db8f
 )
 
 enable_testing()
@@ -178,11 +167,8 @@
     htslib
     vbz_hdf_plugin
     OpenSSL::SSL
-<<<<<<< HEAD
     elzip
     edlib
-=======
->>>>>>> 3202db8f
 )
 
 if(APPLE)
