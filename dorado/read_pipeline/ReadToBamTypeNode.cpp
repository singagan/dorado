--- conflicted
+++ resolved
@@ -11,17 +11,13 @@
     m_active_threads++;
 
     Message message;
-<<<<<<< HEAD
     while (get_input_message(message)) {
-=======
-    while (m_work_queue.try_pop(message)) {
         // If this message isn't a read, just forward it to the sink.
         if (!std::holds_alternative<std::shared_ptr<Read>>(message)) {
             send_message_to_sink(std::move(message));
             continue;
         }
 
->>>>>>> 4b2553b3
         // If this message isn't a read, we'll get a bad_variant_access exception.
         auto read = std::get<std::shared_ptr<Read>>(message);
 
