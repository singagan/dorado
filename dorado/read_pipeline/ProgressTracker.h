#pragma once

#include "utils/cli_utils.h"
#include "utils/stats.h"

#ifdef WIN32
#include <indicators/progress_bar.hpp>
#else
#include <indicators/block_progress_bar.hpp>
#endif
#include <spdlog/spdlog.h>

#include <algorithm>
#include <chrono>
#include <cstdint>
#include <iomanip>
#include <sstream>
#include <string>

namespace dorado {

// Collect and calculate throughput related
// statistics for the pipeline to track dorado
// overall performance.
class ProgressTracker {
public:
    ProgressTracker(int total_reads, bool duplex)
            : m_num_reads_expected(total_reads), m_duplex(duplex) {
        m_initialization_time = std::chrono::system_clock::now();
    }

    ~ProgressTracker() = default;

    void summarize() const {
        auto duration = std::chrono::duration_cast<std::chrono::milliseconds>(m_end_time -
                                                                              m_initialization_time)
                                .count();
        if (m_num_simplex_reads_written > 0) {
            spdlog::info("> Simplex reads basecalled: {}", m_num_simplex_reads_written);
        }
        if (m_num_simplex_reads_filtered > 0) {
            spdlog::info("> Simplex reads filtered: {}", m_num_simplex_reads_filtered);
        }
        if (m_duplex) {
            spdlog::info("> Duplex reads basecalled: {}", m_num_duplex_reads_written);
            if (m_num_duplex_reads_filtered > 0) {
                spdlog::info("> Duplex reads filtered: {}", m_num_duplex_reads_filtered);
            }
        }
        if (m_num_bases_processed > 0) {
            std::ostringstream samples_sec;
            if (m_duplex) {
                samples_sec << std::scientific << m_num_bases_processed / (duration / 1000.0);
                spdlog::info("> Basecalled @ Bases/s: {}", samples_sec.str());
            } else {
                samples_sec << std::scientific << m_num_samples_processed / (duration / 1000.0);
                spdlog::info("> Basecalled @ Samples/s: {}", samples_sec.str());
            }
        }
    }

    void update_progress_bar(const stats::NamedStats& stats) {
        // Instead of capturing end time when summarizer is called,
        // which suffers from delays due to sampler and pipeline termination
        // costs, store it whenever stats are updated.
        m_end_time = std::chrono::system_clock::now();

        auto fetch_stat = [&stats](const std::string& name) {
            auto res = stats.find(name);
            if (res != stats.end()) {
                return res->second;
            }
            return 0.;
        };

        m_num_simplex_reads_written = fetch_stat("HtsWriter.unique_simplex_reads_written");

<<<<<<< HEAD
        if (m_num_reads_expected != 0) {
            m_num_simplex_reads_filtered = fetch_stat("ReadFilterNode.simplex_reads_filtered");
            m_num_bases_processed = fetch_stat("BasecallerNode.bases_processed");
            m_num_samples_processed = fetch_stat("BasecallerNode.samples_processed");
            if (m_duplex) {
                m_num_bases_processed += fetch_stat("StereoBasecallerNode.bases_processed");
                m_num_samples_processed += fetch_stat("StereoBasecallerNode.samples_processed");
            }
            m_num_duplex_reads_written = fetch_stat("HtsWriter.duplex_reads_written");
            m_num_duplex_reads_filtered = fetch_stat("HtsWriter.duplex_reads_filtered");
=======
        m_num_reads_filtered = fetch_stat("ReadFilterNode.reads_filtered");
        m_num_bases_processed = fetch_stat("BasecallerNode.bases_processed");
        m_num_samples_processed = fetch_stat("BasecallerNode.samples_processed");
        if (m_duplex) {
            m_num_bases_processed += fetch_stat("StereoBasecallerNode.bases_processed");
            m_num_samples_processed += fetch_stat("StereoBasecallerNode.samples_processed");
        }
>>>>>>> 5d9238a8

        // don't output progress bar if stderr is not a tty
        if (!utils::is_fd_tty(stderr)) {
            return;
        }

        if (m_num_reads_expected != 0) {
            // TODO: Add the ceiling because in duplex, reads written can exceed reads expected
            // because of the read splitting. That needs to be handled properly.
            float progress =
                    std::min(100.f, 100.f *
                                            static_cast<float>(m_num_simplex_reads_written +
                                                               m_num_simplex_reads_filtered) /
                                            m_num_reads_expected);
            if (progress > 0 && progress > m_last_progress_written) {
                m_progress_bar.set_progress(progress);
#ifndef WIN32
                std::cerr << "\033[K";
#endif  // WIN32
                m_last_progress_written = progress;
                std::cerr << "\r";
            }
        } else {
<<<<<<< HEAD
            // don't output progress if stderr is not a tty
            if (!utils::is_fd_tty(stderr)) {
                return;
            }
            std::cerr << "\r> Output records written: " << m_num_simplex_reads_written;
=======
            std::cerr << "\r> Output records written: " << m_num_reads_written;
>>>>>>> 5d9238a8
            std::cerr << "\r";
        }
    }

private:
    int64_t m_num_bases_processed{0};
    int64_t m_num_samples_processed{0};
    int m_num_reads_processed{0};
    int m_num_simplex_reads_written{0};
    int m_num_simplex_reads_filtered{0};
    int m_num_duplex_reads_written{0};
    int m_num_duplex_reads_filtered{0};

    int m_num_reads_expected;

    std::chrono::time_point<std::chrono::system_clock> m_initialization_time;
    std::chrono::time_point<std::chrono::system_clock> m_end_time;

    bool m_duplex;

#ifdef WIN32
    indicators::ProgressBar m_progress_bar {
#else
    indicators::BlockProgressBar m_progress_bar{
#endif
        indicators::option::Stream{std::cerr}, indicators::option::BarWidth{30},
                indicators::option::ShowElapsedTime{true},
                indicators::option::ShowRemainingTime{true},
                indicators::option::ShowPercentage{true},
    };

    float m_last_progress_written = -1.f;
};

}  // namespace dorado<|MERGE_RESOLUTION|>--- conflicted
+++ resolved
@@ -75,26 +75,15 @@
 
         m_num_simplex_reads_written = fetch_stat("HtsWriter.unique_simplex_reads_written");
 
-<<<<<<< HEAD
-        if (m_num_reads_expected != 0) {
-            m_num_simplex_reads_filtered = fetch_stat("ReadFilterNode.simplex_reads_filtered");
-            m_num_bases_processed = fetch_stat("BasecallerNode.bases_processed");
-            m_num_samples_processed = fetch_stat("BasecallerNode.samples_processed");
-            if (m_duplex) {
-                m_num_bases_processed += fetch_stat("StereoBasecallerNode.bases_processed");
-                m_num_samples_processed += fetch_stat("StereoBasecallerNode.samples_processed");
-            }
-            m_num_duplex_reads_written = fetch_stat("HtsWriter.duplex_reads_written");
-            m_num_duplex_reads_filtered = fetch_stat("HtsWriter.duplex_reads_filtered");
-=======
-        m_num_reads_filtered = fetch_stat("ReadFilterNode.reads_filtered");
+        m_num_simplex_reads_filtered = fetch_stat("ReadFilterNode.simplex_reads_filtered");
         m_num_bases_processed = fetch_stat("BasecallerNode.bases_processed");
         m_num_samples_processed = fetch_stat("BasecallerNode.samples_processed");
         if (m_duplex) {
             m_num_bases_processed += fetch_stat("StereoBasecallerNode.bases_processed");
             m_num_samples_processed += fetch_stat("StereoBasecallerNode.samples_processed");
         }
->>>>>>> 5d9238a8
+        m_num_duplex_reads_written = fetch_stat("HtsWriter.duplex_reads_written");
+        m_num_duplex_reads_filtered = fetch_stat("HtsWriter.duplex_reads_filtered");
 
         // don't output progress bar if stderr is not a tty
         if (!utils::is_fd_tty(stderr)) {
@@ -118,15 +107,7 @@
                 std::cerr << "\r";
             }
         } else {
-<<<<<<< HEAD
-            // don't output progress if stderr is not a tty
-            if (!utils::is_fd_tty(stderr)) {
-                return;
-            }
             std::cerr << "\r> Output records written: " << m_num_simplex_reads_written;
-=======
-            std::cerr << "\r> Output records written: " << m_num_reads_written;
->>>>>>> 5d9238a8
             std::cerr << "\r";
         }
     }
