namespace dorado {

int basecaller(int argc, char *argv[]);
<<<<<<< HEAD
int duplex(int argc, char *argv[]);
int download(int argc, char *argv[]);
=======
int download(int argc, char *argv[]);

}  // namespace dorado
>>>>>>> 9c4bf717
<|MERGE_RESOLUTION|>--- conflicted
+++ resolved
@@ -1,11 +1,7 @@
 namespace dorado {
 
 int basecaller(int argc, char *argv[]);
-<<<<<<< HEAD
 int duplex(int argc, char *argv[]);
 int download(int argc, char *argv[]);
-=======
-int download(int argc, char *argv[]);
 
-}  // namespace dorado
->>>>>>> 9c4bf717
+}