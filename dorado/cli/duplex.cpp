--- conflicted
+++ resolved
@@ -306,33 +306,21 @@
             auto adjusted_stereo_overlap = (overlap / stereo_model_stride) * stereo_model_stride;
 
             const int kStereoBatchTimeoutMS = 5000;
-<<<<<<< HEAD
             auto stereo_basecaller_node = pipeline_desc.add_node<BasecallerNode>(
                     {read_filter_node}, std::move(stereo_runners), adjusted_stereo_overlap,
-                    kStereoBatchTimeoutMS, duplex_rg_name, 1000, "StereoBasecallerNode");
-=======
-            auto stereo_basecaller_node = std::make_unique<BasecallerNode>(
-                    read_filter_node, std::move(stereo_runners), adjusted_stereo_overlap,
                     kStereoBatchTimeoutMS, duplex_rg_name, 1000, "StereoBasecallerNode", true,
                     get_model_mean_qscore_start_pos(stereo_model_config));
->>>>>>> 26be1a01
             auto simplex_model_stride = runners.front()->model_stride();
 
             auto stereo_node = pipeline_desc.add_node<StereoDuplexEncoderNode>(
                     {stereo_basecaller_node}, simplex_model_stride);
 
-<<<<<<< HEAD
-            auto pairing_node = pipeline_desc.add_node<PairingNode>(
-                    {stereo_node}, template_complement_map.empty()
-                                           ? std::optional<std::map<std::string, std::string>>{}
-                                           : template_complement_map);
-=======
-            std::unique_ptr<PairingNode> pairing_node =
+            auto pairing_node =
                     template_complement_map.empty()
-                            ? std::make_unique<PairingNode>(stereo_node, ReadOrder::BY_CHANNEL)
-                            : std::make_unique<PairingNode>(stereo_node,
-                                                            std::move(template_complement_map));
->>>>>>> 26be1a01
+                            ? pipeline_desc.add_node<PairingNode>({stereo_node},
+                                                                  ReadOrder::BY_CHANNEL)
+                            : pipeline_desc.add_node<PairingNode>(
+                                      {stereo_node}, std::move(template_complement_map));
 
             // Initialize duplex split settings and create a duplex split node
             // with the given settings and number of devices. If
@@ -340,26 +328,16 @@
             // act as a passthrough, meaning it won't perform any splitting
             // operations and will just pass data through.
             DuplexSplitSettings splitter_settings;
-<<<<<<< HEAD
             auto splitter_node = pipeline_desc.add_node<DuplexSplitNode>(
                     {pairing_node}, splitter_settings, num_devices);
-=======
-            DuplexSplitNode splitter_node(*pairing_node, splitter_settings, num_devices);
->>>>>>> 26be1a01
 
             auto adjusted_simplex_overlap = (overlap / simplex_model_stride) * simplex_model_stride;
 
             const int kSimplexBatchTimeoutMS = 100;
-<<<<<<< HEAD
             auto basecaller_node = pipeline_desc.add_node<BasecallerNode>(
                     {splitter_node}, std::move(runners), adjusted_simplex_overlap,
-                    kSimplexBatchTimeoutMS, model, 1000);
-=======
-            auto basecaller_node = std::make_unique<BasecallerNode>(
-                    splitter_node, std::move(runners), adjusted_simplex_overlap,
                     kSimplexBatchTimeoutMS, model, 1000, "BasecallerNode", true,
                     get_model_mean_qscore_start_pos(model_config));
->>>>>>> 26be1a01
 
             auto scaler_node = pipeline_desc.add_node<ScalerNode>(
                     {basecaller_node}, model_config.signal_norm_params, num_devices * 2);
@@ -371,7 +349,6 @@
                 std::exit(EXIT_FAILURE);
             }
 
-<<<<<<< HEAD
             // At present, header output file header writing relies on direct node method calls
             // rather than the pipeline framework.
             auto& hts_writer_ref = dynamic_cast<HtsWriter&>(pipeline->get_node_ref(hts_writer));
@@ -382,30 +359,14 @@
             hts_writer_ref.set_and_write_header(hdr.get());
 
             DataLoader loader(*pipeline, "cpu", num_devices, 0, std::move(read_list));
-=======
-            // Setup stats counting
-            using dorado::stats::make_stats_reporter;
-            stats_reporters.push_back(make_stats_reporter(*stereo_basecaller_node));
-            stats_reporters.push_back(make_stats_reporter(stereo_node));
-            stats_reporters.push_back(make_stats_reporter(*pairing_node));
-            stats_reporters.push_back(make_stats_reporter(splitter_node));
-            stats_reporters.push_back(make_stats_reporter(*basecaller_node));
-            stats_reporters.push_back(make_stats_reporter(loader));
-            stats_reporters.push_back(make_stats_reporter(scaler_node));
->>>>>>> 26be1a01
 
             constexpr auto kStatsPeriod = 100ms;
             auto stats_sampler = std::make_unique<dorado::stats::StatsSampler>(
                     kStatsPeriod, stats_reporters, stats_callables);
 
-<<<<<<< HEAD
             // Run pipeline.
-            loader.load_reads(reads, parser.get<bool>("--recursive"), DataLoader::BY_CHANNEL);
-
-=======
             loader.load_reads(reads, parser.get<bool>("--recursive"), ReadOrder::BY_CHANNEL);
-            bam_writer->join();  // Explicitly wait for all output rows to be written.
->>>>>>> 26be1a01
+
             stats_sampler->terminate();
             final_stats = pipeline->terminate();
         }
