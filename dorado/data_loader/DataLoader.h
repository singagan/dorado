#pragma once
#include "utils/stats.h"
#include "utils/types.h"

#include <array>
#include <map>
#include <memory>
#include <optional>
#include <string>
#include <unordered_map>
#include <unordered_set>
#include <vector>

struct Pod5FileReader;

namespace dorado {

class Pipeline;
struct ReadGroup;

constexpr size_t POD5_READ_ID_SIZE = 16;
using ReadID = std::array<uint8_t, POD5_READ_ID_SIZE>;
typedef std::map<int, std::vector<ReadID>> channel_to_read_id_t;

struct Pod5Destructor {
    void operator()(Pod5FileReader*);
};
using Pod5Ptr = std::unique_ptr<Pod5FileReader, Pod5Destructor>;

class DataLoader {
public:
<<<<<<< HEAD
    enum ReadOrder {
        UNRESTRICTED,
        BY_CHANNEL,
    };

    DataLoader(Pipeline& pipeline,
=======
    DataLoader(MessageSink& read_sink,
>>>>>>> 26be1a01
               const std::string& device,
               size_t num_worker_threads,
               size_t max_reads = 0,
               std::optional<std::unordered_set<std::string>> read_list = std::nullopt,
               std::unordered_set<std::string> read_ignore_list = {});
    ~DataLoader() = default;
    void load_reads(const std::string& path,
                    bool recursive_file_loading = false,
                    ReadOrder traversal_order = ReadOrder::UNRESTRICTED);

    static std::unordered_map<std::string, ReadGroup> load_read_groups(
            std::string data_path,
            std::string model_path,
            bool recursive_file_loading = false);

    static int get_num_reads(
            std::string data_path,
            std::optional<std::unordered_set<std::string>> read_list = std::nullopt,
            const std::unordered_set<std::string>& ignore_read_list = {},
            bool recursive_file_loading = false);

    static uint16_t get_sample_rate(std::string data_path, bool recursive_file_loading = false);

    std::string get_name() const { return "Dataloader"; }
    stats::NamedStats sample_stats() const;

private:
    void load_fast5_reads_from_file(const std::string& path);
    void load_pod5_reads_from_file(const std::string& path);
    void load_pod5_reads_from_file_by_read_ids(const std::string& path,
                                               const std::vector<ReadID>& read_ids);
    void load_read_channels(std::string data_path, bool recursive_file_loading = false);
    Pipeline& m_pipeline;  // Where should the loaded reads go?
    std::atomic<size_t> m_loaded_read_count{0};
    std::string m_device;
    size_t m_num_worker_threads{1};
    size_t m_max_reads{0};
    std::optional<std::unordered_set<std::string>> m_allowed_read_ids;
    std::unordered_set<std::string> m_ignored_read_ids;

    std::unordered_map<std::string, channel_to_read_id_t> m_file_channel_read_order_map;
    int m_max_channel{0};
};

}  // namespace dorado<|MERGE_RESOLUTION|>--- conflicted
+++ resolved
@@ -29,16 +29,7 @@
 
 class DataLoader {
 public:
-<<<<<<< HEAD
-    enum ReadOrder {
-        UNRESTRICTED,
-        BY_CHANNEL,
-    };
-
     DataLoader(Pipeline& pipeline,
-=======
-    DataLoader(MessageSink& read_sink,
->>>>>>> 26be1a01
                const std::string& device,
                size_t num_worker_threads,
                size_t max_reads = 0,
